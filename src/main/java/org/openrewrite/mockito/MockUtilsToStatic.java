--- conflicted
+++ resolved
@@ -69,11 +69,7 @@
                     .map(Cursor::getParent)
                     .map(Cursor::getTree)
                     .filter(it -> it instanceof J.VariableDecls.VariableDecls)
-<<<<<<< HEAD
-                    .ifPresent(namedVar -> andThen(new DeleteStatement.Scoped((J.VariableDecls.VariableDecls)namedVar)));
-=======
                     .ifPresent(namedVar -> andThen(new DeleteStatement.Scoped((J.VariableDecls.VariableDecls) namedVar)));
->>>>>>> 53247761
         }
         return super.visitNewClass(newClass);
     }
