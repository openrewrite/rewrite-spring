--- conflicted
+++ resolved
@@ -433,13 +433,8 @@
                 List<Statement> allExceptLastStatements = b.getStatements();
                 allExceptLastStatements.remove(b.getStatements().size() - 1);
                 b = b
-<<<<<<< HEAD
-                        .withStatements(allExcetLastStatements)
+                        .withStatements(allExceptLastStatements)
                         .withTemplate(template, getCursor(), b.getCoordinates().lastStatement(), templateParams);
-=======
-                        .withStatements(allExceptLastStatements)
-                        .withTemplate(template, b.getCoordinates().lastStatement(), templateParams);
->>>>>>> ec4347a2
                 maybeAddImport(FQN_INMEMORY_AUTH_MANAGER);
                 maybeRemoveImport(FQN_AUTH_MANAGER_BUILDER);
                 return b;
