--- conflicted
+++ resolved
@@ -68,7 +68,6 @@
         org.openrewrite.properties.ChangePropertyKey propertiesChangePropertyKey =
                 new org.openrewrite.properties.ChangePropertyKey(oldPropertyKey, newPropertyKey, true, false);
         org.openrewrite.properties.ChangePropertyKey subpropertiesChangePropertyKey =
-<<<<<<< HEAD
                 new org.openrewrite.properties.ChangePropertyKey(Pattern.quote(oldPropertyKey + ".") + exceptRegex() + "(.*)", newPropertyKey + ".$1", true, true);
 
         return new TreeVisitor<Tree, ExecutionContext>() {
@@ -77,30 +76,18 @@
                 if (tree instanceof Yaml.Documents) {
                     tree = yamlChangePropertyKey.getVisitor().visit(tree, ctx);
                 } else if (tree instanceof Properties.File) {
-                    tree = propertiesChangePropertyKey.getVisitor().visit(tree, ctx);
-                    tree = subpropertiesChangePropertyKey.getVisitor().visit(tree, ctx);
+                    if (FindProperties.find((Properties.File) tree, newPropertyKey, true).isEmpty()) {
+                        Tree newTree = propertiesChangePropertyKey.getVisitor().visit(tree, ctx);
+                        // for compatibility with yaml syntax, a spring property key will never have both a (scalar) value and also subproperties
+                        if (newTree == tree) {
+                            newTree = (Properties.File) subpropertiesChangePropertyKey.getVisitor().visit(tree, ctx);
+                        }
+                        tree = newTree;
+                    }
                 }
                 return tree;
             }
         };
-=======
-                new org.openrewrite.properties.ChangePropertyKey(Pattern.quote(oldPropertyKey + ".") + exceptRegex() + "(.*)", newPropertyKey + ".$1", true, null, true);
-        return ListUtils.map(before, s -> {
-            SourceFile after = s;
-            if (after instanceof Yaml.Documents) {
-                after = (Yaml.Documents) yamlChangePropertyKey.getVisitor().visit(after, ctx);
-            } else if (after instanceof Properties.File) {
-                if (FindProperties.find((Properties.File) after, newPropertyKey, true).isEmpty()) {
-                    after = (Properties.File) propertiesChangePropertyKey.getVisitor().visit(after, ctx);
-                    // for compatibility with yaml syntax, a spring property key will never have both a (scalar) value and also subproperties
-                    if (after == s) {
-                        after = (Properties.File) subpropertiesChangePropertyKey.getVisitor().visit(after, ctx);
-                    }
-                }
-            }
-            return after;
-        });
->>>>>>> ec4347a2
     }
 
     private String exceptRegex() {
