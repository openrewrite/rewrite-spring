--- conflicted
+++ resolved
@@ -25,13 +25,9 @@
 import org.openrewrite.yaml.search.FindProperty;
 import org.openrewrite.yaml.tree.Yaml;
 
-<<<<<<< HEAD
 import java.nio.file.Path;
-import java.nio.file.PathMatcher;
 import java.util.Collection;
 import java.util.Collections;
-=======
->>>>>>> ae7d5e88
 import java.util.List;
 import java.util.concurrent.atomic.AtomicBoolean;
 
@@ -63,17 +59,13 @@
                 SourceFile source = (SourceFile) tree;
                 Path sourcePath = source.getSourcePath();
                 if (acc.getBootstrapYaml() == null && source instanceof Yaml.Documents
-                        && pathMatcher(sourcePath, "glob:**/main/resources/bootstrap.yml").matches(sourcePath)) {
+                        && PathUtils.matchesGlob(sourcePath, "**/main/resources/bootstrap.yml")) {
                     acc.setBootstrapYaml((Yaml.Documents) source);
                 } else if (acc.getApplicationYaml() == null
-                        && pathMatcher(sourcePath, "glob:**/main/resources/application.yml").matches(sourcePath)) {
+                        && PathUtils.matchesGlob(sourcePath, "**/main/resources/application.yml")) {
                     acc.setApplicationYaml((Yaml.Documents) source);
                 }
                 return source;
-            }
-
-            PathMatcher pathMatcher(Path sourcePath, String pattern) {
-                return sourcePath.getFileSystem().getPathMatcher(pattern);
             }
         };
     }
@@ -88,19 +80,10 @@
         return Collections.emptyList();
     }
 
-<<<<<<< HEAD
     @Override
     public TreeVisitor<?, ExecutionContext> getVisitor(Accumulator acc) {
         if (acc.getBootstrapYaml() == null) {
             return TreeVisitor.noop();
-=======
-    @Nullable
-    private Yaml.Documents findByPath(List<SourceFile> before, String fileName) {
-        for (SourceFile sourceFile : before) {
-            if (PathUtils.matchesGlob(sourceFile.getSourcePath(), "**/main/resources/" + fileName)) {
-                return (Yaml.Documents) sourceFile;
-            }
->>>>>>> ae7d5e88
         }
 
         return new TreeVisitor<Tree, ExecutionContext>() {
